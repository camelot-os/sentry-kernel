/*
 * Copyright (c) 2023,Ledger SAS
 *
 * SPDX-License-Identifier: Apache-2.0
 */

/dts-v1/;

#include <st/u5/stm32u595.dtsi>
#include <dt-bindings/pinctrl/stm32-pinctrl.h>
#include <sentry.dtsi>

/{
	chosen {
		sentry,debug_stdout = <&usart1>;
		sentry,autotestram_section = <&autotest_ram>;
		sentry,autotestcode_section = <&autotest_code>;
	};

	aliases {
        pll = &pll1;
    };

	led0: led_0 {
		compatible = "gpio-leds";
		sentry,owner = <0xbabe>;
		pinctrl-0 = <&led_pc7 &led_pc7>;
		status = "disabled";
	};
};

/{
	reserved-memory {
		autotest_code: autotest_code@800d000 {
<<<<<<< HEAD
			reg = <0x800d000 0xf000>;
			compatible = "outpost,memory-pool";
		};

		autotest_ram: autotest_memory@20008000 {
			reg = <0x20008000 0x2000>;
			compatible = "outpost,memory-pool";
=======
			reg = <0x800d000 0xe000>;
			compatible = "sentry,memory-pool";
		};

		autotest_ram: autotest_memory@20008000 {
			reg = <0x20008000 0x1000>;
			compatible = "sentry,memory-pool";
>>>>>>> 659e56c3
		};

		shm_autotest_1: memory@2000a000 {
			// mappable, dma allowed
			reg = <0x2000a000 0x256>;
			sentry,shm;
			dma-pool;
			sentry,label = <0xf00>;
			sentry,owner = <0xbabe>;
		};

		shm_autotest_2: memory@2000b000 {
			// mappable, dma allowed
			reg = <0x2000b000 0x100>;
			sentry,shm;
			dma-pool;
			sentry,label = <0xf01>;
			sentry,owner = <0xbabe>;
		};

		shm_autotest_3: memory@2000b100 {
			// mappable, dma refused
			reg = <0x2000b100 0x100>;
			sentry,shm;
			sentry,label = <0xf02>;
			sentry,owner = <0xbabe>;
		};

		shm_autotest_4: memory@2000b200 {
			// not mappable, dma allowed
			reg = <0x2000b200 0x100>;
			sentry,shm;
			dma-pool;
			sentry,no-map;
			sentry,label = <0xf03>;
			sentry,owner = <0xbabe>;
		};
	};
	dma-streams {
		// device-to-memory DMA stream
		stream1 {
			compatible = "dma-stream";
			channel = <&gpdma1_1>;
			streamid = <112>; // channel stream (af) identifier
			prio = <STM32_DMA_PRIORITY_MEDIUM>;
			source = <&usart1>;
			dest = <&shm_autotest_1>;
			length = <42>;
			circular = <1 0>; // circular source, linear dest
			sentry,label = <0x1>; // task-level unique DMA identifier
		};
		// memory-to-memory DMA stream
		stream2 {
			compatible = "dma-stream";
			channel = <&gpdma1_1>;
			prio = <STM32_DMA_PRIORITY_HIGH>;
			source = <&shm_autotest_1>;
			dest = <&shm_autotest_2>;
			length = <0x100>;
			// no circular, linear for both source and dest
			sentry,label = <0x2>; // task-level unique DMA identifier
		};
	};
};

&gpdma1 {
	status = "okay";
	// About channels that are used
	gpdma1_1: dma-channel@1 {
		status = "okay";
		sentry,owner = <0xbabe>;
	};
};

&timers6 {
	status = "okay";
	sentry,owner = <0xbabe>;
	sentry,label = <0x1f01>;
	sentry,counter = <0xffff>;
	sentry,prescaler = <0x262>;
};

&led0 {
	status = "okay";
};

&flash0 {
	reg = <0x08000000 DT_SIZE_M(4)>;
};

&sram0 {
	reg = <0x20000000 DT_SIZE_K(2514)>;
};

&gpdma1 {
	status = "okay";
};

&clk_lsi {
	status = "okay";
};

&clk_hsi {
	status = "okay";
};

&clk_hsi48 {
       status = "okay";
};

&clk_hse {
	status = "okay";
};

&clk_msis {
	status = "okay";
};

&pll1 {
	status = "okay";
};

&pll3 {
	status = "okay";
};

&flash {
	wait-state = <4>; /* According to voltage supply and sysclock */
	status = "okay";
};

&i2c1 {
	status = "okay";
	sentry,owner = <0xbabe>;
	dma-rx = <&gpdma1 13>;
	dma-tx = <&gpdma1 12>;
};

&rcc {
	clocks = <&pll1>;
	clock-frequency = <DT_FREQ_M(160)>;
	bus-prescalers = <0>, <0>, <0>, <0>;
	bus-names = "ahb", "apb1", "apb2", "apb3";
	status = "okay";
};

&exti {
	events = <26>;
	status = "okay";
};

&gpioa {
	status = "okay";
};

&gpiob {
	status = "okay";
};

&gpioc {
	status = "okay";
};

&gpiod {
	status = "okay";
};

&gpioe {
	status = "okay";
};

&gpiof {
	status = "okay";
};

&gpiog {
	status = "okay";
};

&usart1{
	status = "okay";
	pinctrl-0 = <&usart1_tx_pa9>, <&usart1_rx_pa10>;
};

&lpuart1{
	status = "disabled";
	pinctrl-0 = <&lpuart1_tx>, <&lpuart1_rx>;
};

&pinctrl {
	usart1_tx_pa9: usart1_tx_pa9  {
		pinmux = <&gpioa 9 STM32_DT_PIN_MODE_ALTFUNC(7)>;
		pincfg = <STM32_OTYPER_PUSH_PULL \
				  STM32_OSPEEDR_VERY_HIGH_SPEED \
				  STM32_PUPDR_NO_PULL>;
	};

	usart1_rx_pa10: usart1_rx_pa10  {
		pinmux = <&gpioa 10 STM32_DT_PIN_MODE_ALTFUNC(7)>;
		pincfg = <STM32_OTYPER_PUSH_PULL \
				  STM32_OSPEEDR_VERY_HIGH_SPEED \
				  STM32_PUPDR_NO_PULL>;
	};

	lpuart1_tx: lpuart1_tx  {
		pinmux = <&gpioc 1 STM32_DT_PIN_MODE_ALTFUNC(8)>;
		pincfg = <STM32_OTYPER_PUSH_PULL \
				  STM32_OSPEEDR_VERY_HIGH_SPEED \
				  STM32_PUPDR_NO_PULL>;
	};

	lpuart1_rx: lpuart1_rx  {
		pinmux = <&gpioc 0 STM32_DT_PIN_MODE_ALTFUNC(8)>;
		pincfg = <STM32_OTYPER_PUSH_PULL \
				  STM32_OSPEEDR_VERY_HIGH_SPEED \
				  STM32_PUPDR_NO_PULL>;
	};

	led_pc7: led_pc7 {
		pinmux = <&gpioc 7 STM32_DT_PIN_MODE_OUTPUT>;
		pincfg = <STM32_OTYPER_PUSH_PULL \
				  STM32_OSPEEDR_VERY_HIGH_SPEED \
				  STM32_PUPDR_NO_PULL>;
	};
};

&rng {
	status = "okay";
};

&syscfg {
	status = "okay";
};<|MERGE_RESOLUTION|>--- conflicted
+++ resolved
@@ -32,23 +32,13 @@
 /{
 	reserved-memory {
 		autotest_code: autotest_code@800d000 {
-<<<<<<< HEAD
 			reg = <0x800d000 0xf000>;
-			compatible = "outpost,memory-pool";
+			compatible = "sentry,memory-pool";
 		};
 
 		autotest_ram: autotest_memory@20008000 {
 			reg = <0x20008000 0x2000>;
-			compatible = "outpost,memory-pool";
-=======
-			reg = <0x800d000 0xe000>;
 			compatible = "sentry,memory-pool";
-		};
-
-		autotest_ram: autotest_memory@20008000 {
-			reg = <0x20008000 0x1000>;
-			compatible = "sentry,memory-pool";
->>>>>>> 659e56c3
 		};
 
 		shm_autotest_1: memory@2000a000 {
