--- conflicted
+++ resolved
@@ -87,14 +87,10 @@
 # all sources are there
 subdir('src')
 
-<<<<<<< HEAD
-
-=======
 with_doc_opt = get_option('with_doc')
 if with_doc_opt
   subdir('doc')
 endif
->>>>>>> 425b7212
 
 message('build targetting SoC', config_data.get_unquoted('CONFIG_ARCH_SOCNAME'))
 
